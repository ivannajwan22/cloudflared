--- conflicted
+++ resolved
@@ -37,19 +37,11 @@
 	go.opentelemetry.io/proto/otlp v1.2.0
 	go.uber.org/automaxprocs v1.4.0
 	go.uber.org/mock v0.5.0
-<<<<<<< HEAD
 	golang.org/x/crypto v0.35.0
 	golang.org/x/net v0.36.0
 	golang.org/x/sync v0.11.0
 	golang.org/x/sys v0.30.0
 	golang.org/x/term v0.29.0
-=======
-	golang.org/x/crypto v0.32.0
-	golang.org/x/net v0.26.0
-	golang.org/x/sync v0.10.0
-	golang.org/x/sys v0.29.0
-	golang.org/x/term v0.28.0
->>>>>>> f52623b8
 	google.golang.org/protobuf v1.34.1
 	gopkg.in/natefinch/lumberjack.v2 v2.0.0
 	gopkg.in/yaml.v3 v3.0.1
